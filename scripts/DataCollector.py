--- conflicted
+++ resolved
@@ -1,5 +1,5 @@
 import requests
-<<<<<<< HEAD
+import pandas as pd
 from dotenv import load_dotenv
 import os
 from tqdm import tqdm
@@ -16,9 +16,6 @@
 )
 
 load_dotenv()
-=======
-import pandas as pd
->>>>>>> 6a8e079f
 
 class DataCollector:
     def __init__(self):
@@ -209,33 +206,6 @@
             return mapping[osm_value]
 
         # For building types that need additional tag checks
-<<<<<<< HEAD
-        if osm_type == 'building' and tags:
-            logging.debug(f"Performing additional tag checks for building type: {osm_value}")
-            # Check for Business center (office with specific material/height)
-            if osm_value == 'office':
-                material = tags.get('building:material', '').lower()
-                height = float(tags.get('height', 0))
-                if material in ('glass', 'mirrored-glass') and height > 20:
-                    logging.info(f"Building classified as 'Business center' based on material and height.")
-                    return 'Business center'
-
-            # Check for Elite r.e. (hotel or levels >20, specific material/height)
-            if osm_value == 'hotel':
-                levels = int(tags.get('levels', 0))
-                material = tags.get('building:material', '').lower()
-                height = float(tags.get('height', 0))
-                if (levels > 20 or height > 60) and material in ('glass', 'mirrored-glass'):
-                    logging.info(f"Building classified as 'Elite r.e.' based on levels and material.")
-                    return 'Elite r.e.'
-
-        logging.warning(f"No mapping found for osm_type: {osm_type}, osm_value: {osm_value}")
-        return None
-
-    def info_nearby_op(self, latitude, longitude, radius):
-        """Use Overpass API to search for POIs within circle"""
-        logging.info(f"Querying Overpass API for POIs near ({latitude}, {longitude}) with radius {radius}.")
-=======
         if osm_type == 'building':
             if tags:
                 # Check for Business center (office with specific material/height)
@@ -278,7 +248,6 @@
         """Use Overpass API to search for POIs within circle
            https://wiki.openstreetmap.org/wiki/Overture_categories
            @params: city - use to read cached city data"""
->>>>>>> 6a8e079f
         overpass_url = "https://overpass-api.de/api/interpreter"
 
         overpass_query = f"""
@@ -309,9 +278,6 @@
         >;
         out skel qt;
         """
-<<<<<<< HEAD
-
-=======
         
         if city!=None:
             try:
@@ -320,7 +286,6 @@
                 return df
             except Exception:
                 print(f"City {city} not found in cached. Collecting data from API")
->>>>>>> 6a8e079f
         info_nearby = []
         try:
             response = requests.get(overpass_url, params={'data': overpass_query})
@@ -333,9 +298,6 @@
                         name = tags.get('name', 'Unnamed')
                         lat = element.get('lat')
                         lon = element.get('lon')
-<<<<<<< HEAD
-
-=======
                         
                         # Search for city name for later caching
                         # Check for place=city, place=town, or place=* tags
@@ -347,7 +309,6 @@
                             if 'addr:city' in tags and not city:
                                 city = tags['addr:city']
                         
->>>>>>> 6a8e079f
                         mapped_categories = []
                         poi_type = None
 
@@ -374,12 +335,6 @@
             else:
                 logging.error(f"Error: Received status code {response.status_code} from Overpass API.")
         except Exception as e:
-<<<<<<< HEAD
-            logging.exception(f"Error during Overpass query: {e}")
-
-        return info_nearby
-
-=======
             print(f"Error during Overpass query: {e}")
 
         if city!=None:
@@ -389,7 +344,6 @@
             print("City not found. Next time API will be called")
         return pd.DataFrame(info_nearby)
     
->>>>>>> 6a8e079f
     def info_nearby_ors(self, latitude, longitude, step_lat, step_long):
         """Use OpenRouteService to search for POI within rectangle."""
         logging.info(f"Querying OpenRouteService for POIs in rectangle starting at ({latitude}, {longitude}).")
