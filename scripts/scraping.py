--- conflicted
+++ resolved
@@ -3,7 +3,6 @@
 import yaml
 import pandas as pd
 import json
-<<<<<<< HEAD
 from tqdm import tqdm
 import os
 from pathlib import Path
@@ -34,14 +33,8 @@
                 all_data.append(data[i])
     df=pd.DataFrame(all_data)
     df.to_csv('data/scraped_data.csv',index=False)
-=======
-dc=DataCollector()
-lat=2.342200751007748
-long=48.85951958438603
-radius_meters=5000
-step_coor=0.02
+
 info_nearby_df=dc.info_nearby_op(long,lat,radius_meters,'Paris')
 print(info_nearby_df.head())
 print(len(info_nearby_df))
-# print(dc.info_nearby_ors(lat,long,step_coor,step_coor))
->>>>>>> bf940cc0
+# print(dc.info_nearby_ors(lat,long,step_coor,step_coor))