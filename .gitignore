.venv
scripts/__pycache__/
secrets/ors_secret.txt
<<<<<<< HEAD
.env
__pycache__/
*log
data/
=======
data/*
>>>>>>> 6a8e079f
<|MERGE_RESOLUTION|>--- conflicted
+++ resolved
@@ -1,11 +1,7 @@
 .venv
 scripts/__pycache__/
 secrets/ors_secret.txt
-<<<<<<< HEAD
+data/*
 .env
 __pycache__/
-*log
-data/
-=======
-data/*
->>>>>>> 6a8e079f
+*log